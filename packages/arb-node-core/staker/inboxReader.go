package staker

import (
	"context"
	"math/big"
	"sync"
	"time"

	"github.com/offchainlabs/arbitrum/packages/arb-node-core/ethbridge"
	"github.com/offchainlabs/arbitrum/packages/arb-node-core/nodehealth"
	"github.com/offchainlabs/arbitrum/packages/arb-util/common"
	"github.com/offchainlabs/arbitrum/packages/arb-util/core"
	"github.com/offchainlabs/arbitrum/packages/arb-util/inbox"
	"github.com/pkg/errors"
)

type InboxReader struct {
	// Only in run thread
	delayedBridge     *ethbridge.DelayedBridgeWatcher
	sequencerInbox    *ethbridge.SequencerInboxWatcher
	db                core.ArbCore
	firstMessageBlock *big.Int
	caughtUp          bool
	caughtUpTarget    *big.Int
	healthChan        chan nodehealth.Log

	// Only in main thread
	running    bool
	cancelFunc context.CancelFunc
	completed  chan bool

	// Thread safe
	caughtUpChan         chan bool
	MessageDeliveryMutex sync.Mutex
}

func NewInboxReader(ctx context.Context, bridge *ethbridge.DelayedBridgeWatcher, sequencerInbox *ethbridge.SequencerInboxWatcher, db core.ArbCore, healthChan chan nodehealth.Log) (*InboxReader, error) {
	firstMessageBlock, err := bridge.LookupMessageBlock(ctx, big.NewInt(0))
	if err != nil {
		return nil, err
	}
	return &InboxReader{
		delayedBridge:     bridge,
		sequencerInbox:    sequencerInbox,
		db:                db,
		firstMessageBlock: firstMessageBlock.Height.AsInt(),
		completed:         make(chan bool, 1),
		caughtUpChan:      make(chan bool, 1),
		healthChan:        healthChan,
	}, nil
}

func (ir *InboxReader) Start(parentCtx context.Context) {
	ctx, cancelFunc := context.WithCancel(parentCtx)
	go func() {
		defer func() {
			ir.completed <- true
		}()
		for {
			err := ir.getMessages(ctx)
			if err == nil {
				break
			}
			logger.Warn().Stack().Err(err).Msg("Failed to read inbox messages")
			<-time.After(time.Second * 2)
		}
	}()
	ir.cancelFunc = cancelFunc
	ir.running = true
}

func (ir *InboxReader) Stop() {
	ir.cancelFunc()
	<-ir.completed
	ir.running = false
}

func (ir *InboxReader) IsRunning() bool {
	return ir.running
}

// May only be called once
func (ir *InboxReader) WaitToCatchUp() {
	<-ir.caughtUpChan
}

func (ir *InboxReader) getMessages(ctx context.Context) error {
	from, err := ir.getNextBlockToRead()
	if err != nil {
		return err
	}
	if ir.healthChan != nil && from != nil {
		ir.healthChan <- nodehealth.Log{Comp: "InboxReader", Var: "getNextBlockToRead", ValBigInt: new(big.Int).Set(from)}
	}
	reorging := false
	blocksToFetch := uint64(100)
	for {
		select {
		case <-ctx.Done():
			return nil
		default:
		}

		currentHeight, err := ir.delayedBridge.CurrentBlockHeight(ctx)
		if err != nil {
			return err
		}

		if ir.healthChan != nil && currentHeight != nil {
			ir.healthChan <- nodehealth.Log{Comp: "InboxReader", Var: "currentHeight", ValBigInt: new(big.Int).Set(currentHeight)}
		}

		for {
			if !ir.caughtUp && ir.caughtUpTarget != nil {
				ir.healthChan <- nodehealth.Log{Comp: "InboxReader", Var: "caughtUpTarget", ValBigInt: new(big.Int).Set(ir.caughtUpTarget)}
				ir.healthChan <- nodehealth.Log{Comp: "InboxReader", Var: "loadingDatabase", ValBool: true}
				arbCorePosition := ir.db.MachineMessagesRead()
				ir.healthChan <- nodehealth.Log{Comp: "InboxReader", Var: "loadingDatabase", ValBool: false}
				if ir.healthChan != nil && arbCorePosition != nil {
					ir.healthChan <- nodehealth.Log{Comp: "InboxReader", Var: "arbCorePosition", ValBigInt: new(big.Int).Set(arbCorePosition)}
				}
				if arbCorePosition.Cmp(ir.caughtUpTarget) >= 0 {
					ir.caughtUp = true
					ir.caughtUpChan <- true
				}
			}
			if from.Cmp(currentHeight) >= 0 {
				break
			}
			to := new(big.Int).Add(from, new(big.Int).SetUint64(blocksToFetch))
			if to.Cmp(currentHeight) > 0 {
				to = currentHeight
			}
			delayedMessages, err := ir.delayedBridge.LookupMessagesInRange(ctx, from, to)
			if err != nil {
				return err
			}
			sequencerBatches, err := ir.sequencerInbox.LookupBatchesInRange(ctx, from, to)
			if err != nil {
				return err
			}
			if ir.caughtUpTarget == nil && to.Cmp(currentHeight) == 0 {
				if len(sequencerBatches) > 0 {
					ir.caughtUpTarget = sequencerBatches[len(sequencerBatches)-1].GetAfterCount()
				} else {
					dbMessageCount, err := ir.db.GetMessageCount()
					if err != nil {
						return err
					}
					ir.caughtUpTarget = dbMessageCount
				}
			}
<<<<<<< HEAD
			if len(sequencerBatches) > 0 {
				batchAccs := make([]common.Hash, 0, len(sequencerBatches)+1)
				lastSeqNums := make([]*big.Int, 0, len(sequencerBatches)+1)
				firstBeforeCount := sequencerBatches[0].GetBeforeCount()
				checkingStart := firstBeforeCount.Cmp(big.NewInt(0)) > 0
				if checkingStart {
					lastSeqNums = append(lastSeqNums, new(big.Int).Sub(firstBeforeCount, big.NewInt(1)))
					batchAccs = append(batchAccs, sequencerBatches[0].GetBeforeAcc())
				}
				for _, batch := range sequencerBatches {
					if len(batchAccs) > 0 && batch.GetBeforeAcc() != batchAccs[len(batchAccs)-1] {
						return errors.New("Mismatching batch accumulators; reorg?")
					}
					afterCount := batch.GetAfterCount()
					if afterCount.Cmp(big.NewInt(0)) > 0 {
						lastSeqNums = append(lastSeqNums, new(big.Int).Sub(afterCount, big.NewInt(1)))
						batchAccs = append(batchAccs, batch.GetAfterAcc())
					}
				}
				matching, err := ir.db.CountMatchingBatchAccs(lastSeqNums, batchAccs)
				if err != nil {
					return err
				}
				reorging = false
				if checkingStart {
					if matching == 0 {
						reorging = true
					} else {
						matching--
					}
				}
				sequencerBatches = sequencerBatches[matching:]
			}
			if !reorging && len(delayedMessages) > 0 {
				firstMsg := delayedMessages[0]
				beforeAcc := firstMsg.BeforeInboxAcc
				beforeSeqNum := new(big.Int).Sub(firstMsg.Message.InboxSeqNum, big.NewInt(1))
				if beforeSeqNum.Cmp(big.NewInt(0)) >= 0 {
					haveAcc, err := ir.db.GetDelayedInboxAcc(beforeSeqNum)
					if err != nil || haveAcc != beforeAcc {
						reorging = true
					}
				}
			}
=======
>>>>>>> 6cf74d16
			if ir.healthChan != nil && ir.caughtUpTarget != nil {
				ir.healthChan <- nodehealth.Log{Comp: "InboxReader", Var: "caughtUpTarget", ValBigInt: new(big.Int).Set(ir.caughtUpTarget)}
			}
			if len(sequencerBatches) < 5 {
				blocksToFetch += 20
			} else if len(sequencerBatches) > 10 {
				blocksToFetch /= 2
			}
			if blocksToFetch == 0 {
				blocksToFetch++
			}
			logger.Debug().
				Str("from", from.String()).
				Str("to", to.String()).
				Int("delayedCount", len(delayedMessages)).
				Int("batchCount", len(sequencerBatches)).
				Msg("Looking up messages")
			if reorging {
				from, err = ir.getPrevBlockForReorg(from)
				if err != nil {
					return err
				}
			} else {
				if len(delayedMessages) != 0 || len(sequencerBatches) != 0 {
					err := ir.addMessages(ctx, sequencerBatches, delayedMessages)
					if err != nil {
						return err
					}
				}
				from = from.Add(to, big.NewInt(1))
			}
		}
		<-time.After(time.Second * 1)
	}
}

func (ir *InboxReader) getNextBlockToRead() (*big.Int, error) {
	messageCount, err := ir.db.GetMessageCount()
	if err != nil {
		return nil, err
	}
	if messageCount.Cmp(big.NewInt(0)) == 0 {
		return ir.firstMessageBlock, nil
	}
	seqNum := messageCount
	zeroTime := common.NewTimeBlocksInt(0)
	for {
		seqNum.Sub(seqNum, big.NewInt(1))
		msg, err := core.GetSingleMessage(ir.db, seqNum)
		if err != nil {
			return nil, err
		}
		if msg.ChainTime.BlockNum.Cmp(zeroTime) != 0 {
			return msg.ChainTime.BlockNum.AsInt(), nil
		}
	}
}

func (ir *InboxReader) getPrevBlockForReorg(from *big.Int) (*big.Int, error) {
	if from.Cmp(ir.firstMessageBlock) == 0 {
		return nil, errors.New("can't get older messages")
	}
	newFrom := new(big.Int).Sub(from, big.NewInt(10))
	if newFrom.Cmp(ir.firstMessageBlock) < 0 {
		newFrom = ir.firstMessageBlock
	}
	return newFrom, nil
}

func (ir *InboxReader) addMessages(ctx context.Context, sequencerBatchRefs []ethbridge.SequencerBatchRef, deliveredDelayedMessages []*ethbridge.DeliveredInboxMessage) error {
	var seqBatchItems []inbox.SequencerBatchItem
	for _, ref := range sequencerBatchRefs {
		batch, err := ir.sequencerInbox.ResolveBatchRef(ctx, ref)
		if err != nil {
			return err
		}
		seqBatchItems = append(seqBatchItems, batch.GetItems()...)
	}
	delayedMessages := make([]inbox.DelayedMessage, 0, len(deliveredDelayedMessages))
	for _, deliveredMsg := range deliveredDelayedMessages {
		msg := inbox.DelayedMessage{
			DelayedSequenceNumber: deliveredMsg.Message.InboxSeqNum,
			DelayedAccumulator:    deliveredMsg.AfterInboxAcc(),
			Message:               deliveredMsg.Message.ToBytes(),
		}
		delayedMessages = append(delayedMessages, msg)
	}
	ir.MessageDeliveryMutex.Lock()
	defer ir.MessageDeliveryMutex.Unlock()
	var beforeAcc common.Hash
	if len(sequencerBatchRefs) > 0 {
		beforeAcc = sequencerBatchRefs[0].GetBeforeAcc()
	}
	ok, err := core.DeliverMessagesAndWait(ir.db, beforeAcc, seqBatchItems, delayedMessages, nil)
	if err != nil {
		return err
	}
	if !ok {
		return errors.New("Failed to deliver messages to ArbCore")
	}
	return nil
}<|MERGE_RESOLUTION|>--- conflicted
+++ resolved
@@ -150,7 +150,6 @@
 					ir.caughtUpTarget = dbMessageCount
 				}
 			}
-<<<<<<< HEAD
 			if len(sequencerBatches) > 0 {
 				batchAccs := make([]common.Hash, 0, len(sequencerBatches)+1)
 				lastSeqNums := make([]*big.Int, 0, len(sequencerBatches)+1)
@@ -195,8 +194,6 @@
 					}
 				}
 			}
-=======
->>>>>>> 6cf74d16
 			if ir.healthChan != nil && ir.caughtUpTarget != nil {
 				ir.healthChan <- nodehealth.Log{Comp: "InboxReader", Var: "caughtUpTarget", ValBigInt: new(big.Int).Set(ir.caughtUpTarget)}
 			}
