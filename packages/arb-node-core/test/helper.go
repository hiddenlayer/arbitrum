--- conflicted
+++ resolved
@@ -50,33 +50,8 @@
 func FailIfError(t *testing.T, err error) {
 	t.Helper()
 	if err != nil {
-<<<<<<< HEAD
-		t.Fatal(err)
-	}
-}
-
-func PrepareArbCore(t *testing.T, messages []inbox.InboxMessage) (core.ArbCore, func()) {
-	tmpDir, err := ioutil.TempDir("", "arbitrum")
-	FailIfError(t, err)
-	storage, err := cmachine.NewArbStorage(tmpDir, big.NewInt(0))
-	if err != nil {
-		os.RemoveAll(tmpDir)
-	}
-	FailIfError(t, err)
-	shutdown := func() {
-		storage.CloseArbStorage()
-		if err := os.RemoveAll(tmpDir); err != nil {
-			panic(err)
-		}
-	}
-	returning := false
-	defer (func() {
-		if !returning {
-			shutdown()
-=======
 		type stackTracer interface {
 			StackTrace() errors.StackTrace
->>>>>>> 85c64e36
 		}
 		sterr, ok := err.(stackTracer)
 		if ok {
