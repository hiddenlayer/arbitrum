/*
 * Copyright 2019, Offchain Labs, Inc.
 *
 * Licensed under the Apache License, Version 2.0 (the "License");
 * you may not use this file except in compliance with the License.
 * You may obtain a copy of the License at
 *
 *    http://www.apache.org/licenses/LICENSE-2.0
 *
 * Unless required by applicable law or agreed to in writing, software
 * distributed under the License is distributed on an "AS IS" BASIS,
 * WITHOUT WARRANTIES OR CONDITIONS OF ANY KIND, either express or implied.
 * See the License for the specific language governing permissions and
 * limitations under the License.
 */

package test

import (
	"crypto/ecdsa"
	"math/big"
	"testing"

	"github.com/ethereum/go-ethereum/accounts/abi/bind/backends"
	ethcommon "github.com/ethereum/go-ethereum/common"
	ethcore "github.com/ethereum/go-ethereum/core"
	"github.com/ethereum/go-ethereum/crypto"
<<<<<<< HEAD
	"github.com/rs/zerolog/log"
=======

	"github.com/offchainlabs/arbitrum/packages/arb-avm-cpp/cmachine"
	"github.com/offchainlabs/arbitrum/packages/arb-evm/arbos"
	"github.com/offchainlabs/arbitrum/packages/arb-util/common"
	"github.com/offchainlabs/arbitrum/packages/arb-util/core"
	"github.com/offchainlabs/arbitrum/packages/arb-util/inbox"
>>>>>>> 6981d106
)

func SimulatedBackend(t *testing.T) (*backends.SimulatedBackend, []*ecdsa.PrivateKey) {
	genesisAlloc := make(map[ethcommon.Address]ethcore.GenesisAccount)
	pks := make([]*ecdsa.PrivateKey, 0)
	balance, _ := new(big.Int).SetString("10000000000000000000", 10) // 10 eth in wei
	for i := 0; i < 15; i++ {
		privateKey, err := crypto.GenerateKey()
		FailIfError(t, err)
		pks = append(pks, privateKey)

		genesisAlloc[crypto.PubkeyToAddress(privateKey.PublicKey)] = ethcore.GenesisAccount{
			Balance: balance,
		}
	}

	blockGasLimit := uint64(1000000000)
	client := backends.NewSimulatedBackend(genesisAlloc, blockGasLimit)
	return client, pks
}

func FailIfError(t *testing.T, err error) {
	t.Helper()
	if err != nil {
		t.Fatal(err)
	}
<<<<<<< HEAD
=======
}

func PrepareArbCore(t *testing.T, messages []inbox.InboxMessage) (core.ArbCore, func()) {
	tmpDir, err := ioutil.TempDir("", "arbitrum")
	FailIfError(t, err)
	storage, err := cmachine.NewArbStorage(tmpDir)
	if err != nil {
		if removeErr := os.RemoveAll(tmpDir); removeErr != nil {
			t.Error(err)
			t.Fatal(removeErr)
		}
		t.Fatal(err)
	}
	shutdown := func() {
		storage.CloseArbStorage()
		if err := os.RemoveAll(tmpDir); err != nil {
			t.Fatal(err)
		}
	}
	returning := false
	defer (func() {
		if !returning {
			shutdown()
		}
	})()
	arbosPath, err := arbos.Path()
	FailIfError(t, err)

	err = storage.Initialize(arbosPath)
	FailIfError(t, err)

	arbCore := storage.GetArbCore()
	started := arbCore.StartThread()
	if !started {
		t.Fatal("failed to start thread")
	}

	if len(messages) > 0 {
		_, err = core.DeliverMessagesAndWait(arbCore, messages, common.Hash{}, false)
		FailIfError(t, err)
	}
	for {
		msgCount, err := arbCore.GetMessageCount()
		FailIfError(t, err)
		if arbCore.MachineIdle() && msgCount.Cmp(big.NewInt(int64(len(messages)))) >= 0 {
			break
		}
		<-time.After(time.Millisecond * 200)
	}

	returning = true
	return arbCore, shutdown
>>>>>>> 6981d106
}<|MERGE_RESOLUTION|>--- conflicted
+++ resolved
@@ -25,16 +25,6 @@
 	ethcommon "github.com/ethereum/go-ethereum/common"
 	ethcore "github.com/ethereum/go-ethereum/core"
 	"github.com/ethereum/go-ethereum/crypto"
-<<<<<<< HEAD
-	"github.com/rs/zerolog/log"
-=======
-
-	"github.com/offchainlabs/arbitrum/packages/arb-avm-cpp/cmachine"
-	"github.com/offchainlabs/arbitrum/packages/arb-evm/arbos"
-	"github.com/offchainlabs/arbitrum/packages/arb-util/common"
-	"github.com/offchainlabs/arbitrum/packages/arb-util/core"
-	"github.com/offchainlabs/arbitrum/packages/arb-util/inbox"
->>>>>>> 6981d106
 )
 
 func SimulatedBackend(t *testing.T) (*backends.SimulatedBackend, []*ecdsa.PrivateKey) {
@@ -61,59 +51,4 @@
 	if err != nil {
 		t.Fatal(err)
 	}
-<<<<<<< HEAD
-=======
-}
-
-func PrepareArbCore(t *testing.T, messages []inbox.InboxMessage) (core.ArbCore, func()) {
-	tmpDir, err := ioutil.TempDir("", "arbitrum")
-	FailIfError(t, err)
-	storage, err := cmachine.NewArbStorage(tmpDir)
-	if err != nil {
-		if removeErr := os.RemoveAll(tmpDir); removeErr != nil {
-			t.Error(err)
-			t.Fatal(removeErr)
-		}
-		t.Fatal(err)
-	}
-	shutdown := func() {
-		storage.CloseArbStorage()
-		if err := os.RemoveAll(tmpDir); err != nil {
-			t.Fatal(err)
-		}
-	}
-	returning := false
-	defer (func() {
-		if !returning {
-			shutdown()
-		}
-	})()
-	arbosPath, err := arbos.Path()
-	FailIfError(t, err)
-
-	err = storage.Initialize(arbosPath)
-	FailIfError(t, err)
-
-	arbCore := storage.GetArbCore()
-	started := arbCore.StartThread()
-	if !started {
-		t.Fatal("failed to start thread")
-	}
-
-	if len(messages) > 0 {
-		_, err = core.DeliverMessagesAndWait(arbCore, messages, common.Hash{}, false)
-		FailIfError(t, err)
-	}
-	for {
-		msgCount, err := arbCore.GetMessageCount()
-		FailIfError(t, err)
-		if arbCore.MachineIdle() && msgCount.Cmp(big.NewInt(int64(len(messages)))) >= 0 {
-			break
-		}
-		<-time.After(time.Millisecond * 200)
-	}
-
-	returning = true
-	return arbCore, shutdown
->>>>>>> 6981d106
 }