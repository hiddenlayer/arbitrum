--- conflicted
+++ resolved
@@ -111,17 +111,9 @@
             REQUIRE(mach->hash() == mach2->hash());
             storage.closeArbStorage();
 
-<<<<<<< HEAD
             ArbStorage storage2(dbpath, 0);
-            auto mach3 = storage2.getMachine(*mach_hash, value_cache);
-            auto mach3_hash = mach3->hash();
-            REQUIRE(mach3_hash);
-            REQUIRE(*mach_hash == *mach3_hash);
-=======
-            ArbStorage storage2(dbpath);
             auto mach3 = storage2.getMachine(mach->hash(), value_cache);
             REQUIRE(mach->hash() == mach3->hash());
->>>>>>> 85c64e36
 
             {
                 auto tx = storage2.makeReadWriteTransaction();
