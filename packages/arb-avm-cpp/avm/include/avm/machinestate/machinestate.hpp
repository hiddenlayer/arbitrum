/*
 * Copyright 2019-2020, Offchain Labs, Inc.
 *
 * Licensed under the Apache License, Version 2.0 (the "License");
 * you may not use this file except in compliance with the License.
 * You may obtain a copy of the License at
 *
 *    http://www.apache.org/licenses/LICENSE-2.0
 *
 * Unless required by applicable law or agreed to in writing, software
 * distributed under the License is distributed on an "AS IS" BASIS,
 * WITHOUT WARRANTIES OR CONDITIONS OF ANY KIND, either express or implied.
 * See the License for the specific language governing permissions and
 * limitations under the License.
 */

#ifndef machinestate_hpp
#define machinestate_hpp

#include <avm/inboxmessage.hpp>
#include <avm/machinestate/blockreason.hpp>
#include <avm/machinestate/datastack.hpp>
#include <avm/machinestate/status.hpp>

#include <avm_values/value.hpp>
#include <avm_values/vmValueParser.hpp>

#include <deque>
#include <memory>
#include <vector>

class MachineExecutionConfig;

struct AssertionContext {
    std::vector<InboxMessage> inbox_messages;
    std::optional<uint256_t> next_block_height;
    size_t inbox_messages_consumed{0};
    uint256_t numSteps{0};
    uint256_t numGas{0};
<<<<<<< HEAD
    nonstd::optional<value> fake_inbox_peek_value;
=======
    bool blockingSideload{false};
    std::optional<value> fake_inbox_peek_value;
>>>>>>> 786ff2ba
    std::vector<std::vector<uint8_t>> sends;
    std::vector<value> logs;
    std::vector<value> debug_prints;
    std::deque<Tuple> sideloads;
    bool stop_on_sideload;

    AssertionContext() = default;

<<<<<<< HEAD
    AssertionContext(const MachineExecutionConfig& config);
=======
    AssertionContext(std::vector<InboxMessage> inbox_messages,
                     const std::optional<uint256_t>& min_next_block_height,
                     uint256_t messages_to_skip);
>>>>>>> 786ff2ba

    // popInbox assumes that the number of messages already consumed is less
    // than the number of messages in the inbox
    Tuple popInbox() {
        return inbox_messages[inbox_messages_consumed++].toTuple();
    }

    // peekInbox assumes that the number of messages already consumed is less
    // than the number of messages in the inbox
    const InboxMessage& peekInbox() const {
        return inbox_messages[inbox_messages_consumed];
    }

    bool inboxEmpty() const {
        return inbox_messages_consumed == inbox_messages.size();
    }
};

struct OneStepProof {
    std::vector<unsigned char> standard_proof;
    std::vector<unsigned char> buffer_proof;
};

struct MachineState {
    std::shared_ptr<Code> code;
    mutable std::optional<CodeSegmentSnapshot> loaded_segment;
    value registerVal;
    value static_val;
    Datastack stack;
    Datastack auxstack;
    uint256_t arb_gas_remaining;
    Status state{Status::Extensive};
    CodePointRef pc;
    CodePointStub errpc;
    uint256_t total_messages_consumed;
    value staged_message{};
    AssertionContext context;

    static MachineState loadFromFile(const std::string& executable_filename);

    MachineState();

    MachineState(std::shared_ptr<Code> code_, value static_val);

    MachineState(std::shared_ptr<Code> code_,
                 value register_val_,
                 value static_val,
                 Datastack stack_,
                 Datastack auxstack_,
                 uint256_t arb_gas_remaining_,
                 Status state_,
                 CodePointRef pc_,
                 CodePointStub errpc_,
                 uint256_t total_messages_consumed_,
                 value staged_message_);

    uint256_t getMachineSize() const;
    OneStepProof marshalForProof() const;
    std::vector<unsigned char> marshalState() const;
    BlockReason runOp(OpCode opcode);
    BlockReason runOne();
    uint256_t hash() const;
    BlockReason isBlocked(bool newMessages) const;

    const CodePoint& loadCurrentInstruction() const;
    uint256_t nextGasCost() const;

   private:
    void marshalBufferProof(OneStepProof& proof) const;
};

#endif /* machinestate_hpp */<|MERGE_RESOLUTION|>--- conflicted
+++ resolved
@@ -37,27 +37,16 @@
     size_t inbox_messages_consumed{0};
     uint256_t numSteps{0};
     uint256_t numGas{0};
-<<<<<<< HEAD
-    nonstd::optional<value> fake_inbox_peek_value;
-=======
-    bool blockingSideload{false};
     std::optional<value> fake_inbox_peek_value;
->>>>>>> 786ff2ba
     std::vector<std::vector<uint8_t>> sends;
     std::vector<value> logs;
     std::vector<value> debug_prints;
-    std::deque<Tuple> sideloads;
+    std::deque<InboxMessage> sideloads;
     bool stop_on_sideload;
 
     AssertionContext() = default;
 
-<<<<<<< HEAD
     AssertionContext(const MachineExecutionConfig& config);
-=======
-    AssertionContext(std::vector<InboxMessage> inbox_messages,
-                     const std::optional<uint256_t>& min_next_block_height,
-                     uint256_t messages_to_skip);
->>>>>>> 786ff2ba
 
     // popInbox assumes that the number of messages already consumed is less
     // than the number of messages in the inbox
