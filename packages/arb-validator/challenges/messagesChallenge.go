--- conflicted
+++ resolved
@@ -148,13 +148,13 @@
 					return 0, err
 				}
 
-<<<<<<< HEAD
-				log.Println("OneStepProofEthMessage", startInbox, hashPreImage)
-
-				log.Println("inbox after", hashing.SoliditySHA3(hashing.Bytes32(startInbox), hashing.Bytes32(msg.CommitmentHash())))
-
-=======
->>>>>>> 7941a8c4
+				//<<<<<<< HEAD
+				//				log.Println("OneStepProofEthMessage", startInbox, hashPreImage)
+				//
+				//				log.Println("inbox after", hashing.SoliditySHA3(hashing.Bytes32(startInbox), hashing.Bytes32(msg.CommitmentHash())))
+				//
+				//=======
+				//>>>>>>> master
 				switch msg := msg.(type) {
 				case message.DeliveredTransaction:
 					err = contract.OneStepProofTransactionMessage(ctx, startInbox, hashPreImage, msg)
@@ -165,13 +165,13 @@
 				case message.DeliveredERC721:
 					err = contract.OneStepProofERC721Message(ctx, startInbox, hashPreImage, msg)
 				case message.DeliveredContractTransaction:
-<<<<<<< HEAD
+					//<<<<<<< HEAD
 					err = contract.OneStepProofContractTransactionMessage(ctx, startInbox, hashPreImage, msg)
-=======
-					err = contract.OneStepProofContractTransactionMessage(ctx, startInbox, startMessages, msg)
+					//=======
+					//					err = contract.OneStepProofContractTransactionMessage(ctx, startInbox, startMessages, msg)
 				case message.DeliveredTransactionBatch:
 
->>>>>>> 7941a8c4
+					//>>>>>>> master
 				}
 				if err != nil {
 					return 0, errors2.Wrap(err, "failing making one step proof")
