/*
* Copyright 2019-2020, Offchain Labs, Inc.
*
* Licensed under the Apache License, Version 2.0 (the "License");
* you may not use this file except in compliance with the License.
* You may obtain a copy of the License at
*
*    http://www.apache.org/licenses/LICENSE-2.0
*
* Unless required by applicable law or agreed to in writing, software
* distributed under the License is distributed on an "AS IS" BASIS,
* WITHOUT WARRANTIES OR CONDITIONS OF ANY KIND, either express or implied.
* See the License for the specific language governing permissions and
* limitations under the License.
 */

package rollup

import (
	"log"

	"github.com/offchainlabs/arbitrum/packages/arb-util/protocol"

	"github.com/offchainlabs/arbitrum/packages/arb-util/utils"

	"github.com/offchainlabs/arbitrum/packages/arb-validator/structures"

	"github.com/offchainlabs/arbitrum/packages/arb-util/machine"
)

type NodeGraph struct {
	latestConfirmed *Node
	leaves          *LeafSet
	nodeFromHash    map[[32]byte]*Node
	oldestNode      *Node
	params          structures.ChainParams
}

func NewNodeGraph(machine machine.Machine, params structures.ChainParams) *NodeGraph {
	ret := &NodeGraph{
		latestConfirmed: nil,
		leaves:          NewLeafSet(),
		nodeFromHash:    make(map[[32]byte]*Node),
		oldestNode:      nil,
		params:          params,
	}
	ret.CreateInitialNode(machine)
	return ret
}

func (chain *NodeGraph) MarshalToBuf() *NodeGraphBuf {
	var allNodes []*NodeBuf
	for _, v := range chain.nodeFromHash {
		allNodes = append(allNodes, v.MarshalToBuf())
	}
	var leafHashes [][32]byte
	chain.leaves.forall(func(node *Node) {
		leafHashes = append(leafHashes, node.hash)
	})
	return &NodeGraphBuf{
		Nodes:               allNodes,
		OldestNodeHash:      utils.MarshalHash(chain.oldestNode.hash),
		LatestConfirmedHash: utils.MarshalHash(chain.latestConfirmed.hash),
		LeafHashes:          utils.MarshalSliceOfHashes(leafHashes),
		Params:              chain.params.MarshalToBuf(),
	}
}

func (buf *NodeGraphBuf) Unmarshal() *NodeGraph {
	chain := &NodeGraph{
		latestConfirmed: nil,
		leaves:          NewLeafSet(),
		nodeFromHash:    make(map[[32]byte]*Node),
		oldestNode:      nil,
		params:          buf.Params.Unmarshal(),
	}

	// unmarshal nodes; their prev/successors will not be set up yet
	for _, nodeBuf := range buf.Nodes {
		_ = nodeBuf.Unmarshal(chain)
	}
	// now set up prevs and successors for all nodes
	for _, nodeBuf := range buf.Nodes {
		nodeHash := utils.UnmarshalHash(nodeBuf.Hash)
		node := chain.nodeFromHash[nodeHash]
		if nodeBuf.PrevHash != nil {
			prevHash := utils.UnmarshalHash(nodeBuf.PrevHash)
			prev := chain.nodeFromHash[prevHash]
			node.prev = prev
			prev.successorHashes[node.linkType] = nodeHash
		}
	}

	chain.oldestNode = chain.nodeFromHash[utils.UnmarshalHash(buf.OldestNodeHash)]
	for _, leafHashStr := range buf.LeafHashes {
		leafHash := utils.UnmarshalHash(leafHashStr)
		node := chain.nodeFromHash[leafHash]
		if node == nil {
			log.Fatal("unexpected nil node")
		}
		chain.leaves.Add(node)
	}

	lcHash := utils.UnmarshalHash(buf.LatestConfirmedHash)
	chain.latestConfirmed = chain.nodeFromHash[lcHash]

	return chain
}

func (ng *NodeGraph) Equals(ng2 *NodeGraph) bool {
	if !ng.latestConfirmed.Equals(ng2.latestConfirmed) ||
		!ng.oldestNode.Equals(ng2.oldestNode) ||
		!ng.leaves.Equals(ng2.leaves) ||
		len(ng.nodeFromHash) != len(ng2.nodeFromHash) ||
		!ng.params.Equals(ng.params) {
		return false
	}
	for h, n := range ng.nodeFromHash {
		if ng2.nodeFromHash[h] == nil || !n.Equals(ng2.nodeFromHash[h]) {
			return false
		}
	}
	return true
}

func (chain *NodeGraph) CreateInitialNode(machine machine.Machine) {
	newNode := NewInitialNode(machine)
	chain.nodeFromHash[newNode.hash] = newNode
	chain.leaves.Add(newNode)
	chain.latestConfirmed = newNode
	chain.oldestNode = newNode
}

func (chain *NodeGraph) pruneNode(node *Node) {
	oldNode := node.prev
	node.prev = nil // so garbage collector doesn't preserve prev anymore
	if oldNode != nil {
		oldNode.successorHashes[node.linkType] = zeroBytes32
		chain.considerPruningNode(oldNode)
	}
	delete(chain.nodeFromHash, node.hash)
}

func (chain *NodeGraph) HasReference(node *Node) bool {
	if node.numStakers > 0 || chain.leaves.IsLeaf(node) {
		return true
	}
	for _, nodeHash := range node.successorHashes {
		if nodeHash != zeroBytes32 {
			return true
		}
	}
	return false
}

func (chain *NodeGraph) considerPruningNode(node *Node) {
	if !chain.HasReference(node) {
		chain.pruneNode(node)
	}
}

func (chain *NodeGraph) CreateNodesOnAssert(
	prevNode *Node,
	dispNode *structures.DisputableNode,
	afterMachine machine.Machine,
	currentTime *protocol.TimeBlocks,
) {
	if !chain.leaves.IsLeaf(prevNode) {
		log.Fatal("can't assert on non-leaf node")
	}
	chain.leaves.Delete(prevNode)

	// create node for valid branch
	if afterMachine != nil {
		afterMachine = afterMachine.Clone()
	}

	newNode := NewNodeFromValidPrev(prevNode, dispNode, afterMachine, chain.params, currentTime)
	chain.nodeFromHash[newNode.hash] = newNode
	chain.leaves.Add(newNode)

	// create nodes for invalid branches
	for kind := structures.ChildType(0); kind <= structures.MaxInvalidChildType; kind++ {
		newNode := NewNodeFromInvalidPrev(prevNode, dispNode, kind, chain.params, currentTime)
		chain.nodeFromHash[newNode.hash] = newNode
		chain.leaves.Add(newNode)
	}
}

func (chain *NodeGraph) ConfirmNode(nodeHash [32]byte) {
	node := chain.nodeFromHash[nodeHash]
	chain.latestConfirmed = node
	chain.considerPruningNode(node.prev)
	for chain.oldestNode != chain.latestConfirmed {
		if chain.oldestNode.numStakers > 0 {
			return
		}
		var successor *Node
		for _, successorHash := range chain.oldestNode.successorHashes {
			if successorHash != zeroBytes32 {
				if successor != nil {
					return
				}
				successor = chain.nodeFromHash[successorHash]
			}
		}
		chain.pruneNode(chain.oldestNode)
		chain.oldestNode = successor
	}
}

func (chain *NodeGraph) PruneNodeByHash(nodeHash [32]byte) {
	chain.pruneNode(chain.nodeFromHash[nodeHash])
}

<<<<<<< HEAD
func (chain *NodeGraph) CommonAncestor(n1, n2 *Node) *Node {
	n1, _, _, _ = chain.GetConflictAncestor(n1, n2)
	return n1.prev
}

func (chain *NodeGraph) generateNodePruneInfo() []pruneParams {
	prunesToDo := []pruneParams{}
	chain.leaves.forall(func(leaf *Node) {
		n1, _, _, err := chain.GetConflictAncestor(leaf, chain.latestConfirmed)
		ancestor := n1.prev
=======
func (chain *NodeGraph) generateNodePruneInfo() []pruneParams {
	prunesToDo := []pruneParams{}
	chain.leaves.forall(func(leaf *Node) {
		leafAncestor, _, err := GetConflictAncestor(leaf, chain.latestConfirmed)
>>>>>>> 76d2a57a
		if err == nil {
			prunesToDo = append(prunesToDo, pruneParams{
				leaf,
				leafAncestor.prev,
				GeneratePathProof(leafAncestor.prev, leaf),
				GeneratePathProof(leafAncestor.prev, chain.latestConfirmed),
			})
		}
	})
	return prunesToDo
<<<<<<< HEAD
}

func (chain *NodeGraph) GetConflictAncestor(n1, n2 *Node) (*Node, *Node, structures.ChildType, error) {
	n1Orig := n1
	n2Orig := n2
	prevN1 := n1
	prevN2 := n1
	for n1.depth > n2.depth {
		prevN1 = n1
		n1 = n1.prev
	}
	for n2.depth > n1.depth {
		prevN2 = n2
		n2 = n2.prev
	}

	for n1 != n2 {
		prevN1 = n1
		prevN2 = n2
		n1 = n1.prev
		n2 = n2.prev
	}

	if n1 == n1Orig || n1 == n2Orig {
		return prevN1, prevN2, 0, errors.New("no conflict")
	}
	linkType := prevN1.linkType
	if prevN2.linkType < linkType {
		linkType = prevN2.linkType
	}

	return prevN1, prevN2, linkType, nil
=======
>>>>>>> 76d2a57a
}<|MERGE_RESOLUTION|>--- conflicted
+++ resolved
@@ -17,6 +17,7 @@
 package rollup
 
 import (
+	"errors"
 	"log"
 
 	"github.com/offchainlabs/arbitrum/packages/arb-util/protocol"
@@ -213,23 +214,15 @@
 	chain.pruneNode(chain.nodeFromHash[nodeHash])
 }
 
-<<<<<<< HEAD
 func (chain *NodeGraph) CommonAncestor(n1, n2 *Node) *Node {
 	n1, _, _, _ = chain.GetConflictAncestor(n1, n2)
 	return n1.prev
 }
 
-func (chain *NodeGraph) generateNodePruneInfo() []pruneParams {
-	prunesToDo := []pruneParams{}
-	chain.leaves.forall(func(leaf *Node) {
-		n1, _, _, err := chain.GetConflictAncestor(leaf, chain.latestConfirmed)
-		ancestor := n1.prev
-=======
 func (chain *NodeGraph) generateNodePruneInfo() []pruneParams {
 	prunesToDo := []pruneParams{}
 	chain.leaves.forall(func(leaf *Node) {
 		leafAncestor, _, err := GetConflictAncestor(leaf, chain.latestConfirmed)
->>>>>>> 76d2a57a
 		if err == nil {
 			prunesToDo = append(prunesToDo, pruneParams{
 				leaf,
@@ -240,7 +233,6 @@
 		}
 	})
 	return prunesToDo
-<<<<<<< HEAD
 }
 
 func (chain *NodeGraph) GetConflictAncestor(n1, n2 *Node) (*Node, *Node, structures.ChildType, error) {
@@ -273,6 +265,4 @@
 	}
 
 	return prevN1, prevN2, linkType, nil
-=======
->>>>>>> 76d2a57a
 }