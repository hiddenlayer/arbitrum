--- conflicted
+++ resolved
@@ -59,22 +59,14 @@
 	if err := value.MarshalValue(data, &dataBuf); err != nil {
 		return err
 	}
-<<<<<<< HEAD
 
+	con.auth.Lock()
+	defer con.auth.Unlock()
 	tx, err := con.GlobalPendingInbox.SendTransactionMessage(
-		con.auth,
+		con.auth.getAuth(ctx),
 		vmAddress.ToEthAddress(),
 		seqNumber,
 		amount,
-=======
-	con.auth.Lock()
-	defer con.auth.Unlock()
-	tx, err := con.GlobalPendingInbox.SendMessage(
-		con.auth.getAuth(ctx),
-		msg.Destination.ToEthAddress(),
-		msg.TokenType,
-		msg.Currency,
->>>>>>> 960cd606
 		dataBuf.Bytes(),
 	)
 	if err != nil {
@@ -92,9 +84,9 @@
 
 	tx, err := con.GlobalPendingInbox.DepositEthMessage(
 		&bind.TransactOpts{
-			From:     con.auth.From,
-			Signer:   con.auth.Signer,
-			GasLimit: con.auth.GasLimit,
+			From:     con.auth.auth.From,
+			Signer:   con.auth.auth.Signer,
+			GasLimit: con.auth.auth.GasLimit,
 			Value:    value,
 			Context:  ctx,
 		},
@@ -105,7 +97,6 @@
 	if err != nil {
 		return err
 	}
-<<<<<<< HEAD
 
 	return con.waitForReceipt(ctx, tx, "DepositEthMessage")
 }
@@ -117,24 +108,14 @@
 	destination common.Address,
 	value *big.Int,
 ) error {
-
+	con.auth.Lock()
+	defer con.auth.Unlock()
 	tx, err := con.GlobalPendingInbox.DepositERC20Message(
-		con.auth,
+		con.auth.getAuth(ctx),
 		vmAddress.ToEthAddress(),
 		tokenAddress.ToEthAddress(),
 		destination.ToEthAddress(),
 		value,
-=======
-	con.auth.Lock()
-	defer con.auth.Unlock()
-	tx, err := con.GlobalPendingInbox.ForwardMessage(
-		con.auth.getAuth(ctx),
-		msg.Destination.ToEthAddress(),
-		msg.TokenType,
-		msg.Currency,
-		dataBuf.Bytes(),
-		sig,
->>>>>>> 960cd606
 	)
 
 	if err != nil {
@@ -151,28 +132,12 @@
 	destination common.Address,
 	value *big.Int,
 ) error {
-<<<<<<< HEAD
-
+	con.auth.Lock()
+	defer con.auth.Unlock()
 	tx, err := con.GlobalPendingInbox.DepositERC721Message(
-		con.auth,
+		con.auth.getAuth(ctx),
 		vmAddress.ToEthAddress(),
 		tokenAddress.ToEthAddress(),
-=======
-	var dataBuf bytes.Buffer
-	if err := value.MarshalValue(data, &dataBuf); err != nil {
-		return err
-	}
-	con.auth.Lock()
-	defer con.auth.Unlock()
-	tx, err := con.GlobalPendingInbox.SendEthMessage(
-		&bind.TransactOpts{
-			From:     con.auth.auth.From,
-			Signer:   con.auth.auth.Signer,
-			GasLimit: con.auth.auth.GasLimit,
-			Value:    amount,
-			Context:  ctx,
-		},
->>>>>>> 960cd606
 		destination.ToEthAddress(),
 		value,
 	)
