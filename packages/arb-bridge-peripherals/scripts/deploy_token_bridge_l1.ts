--- conflicted
+++ resolved
@@ -1,24 +1,18 @@
 import { ethers } from 'hardhat'
 import deployments from '../deployment.json'
-<<<<<<< HEAD
 import { BridgeHelper } from 'arb-ts/src/lib/bridge_helpers'
-=======
 import { providers, Signer } from 'ethers'
 import {
   Bridge,
   ArbTokenBridge__factory,
   EthERC20Bridge__factory,
 } from 'arb-ts/src'
->>>>>>> 12275e23
 import { writeFileSync } from 'fs'
 import { spawnSync } from 'child_process'
 
 const main = async () => {
   const accounts = await ethers.getSigners()
-<<<<<<< HEAD
-=======
 
->>>>>>> 12275e23
   const inboxAddress =
     process.env.INBOX_ADDRESS || '0xD71d47AD1b63981E9dB8e4A78C0b30170da8a601'
 
@@ -37,35 +31,6 @@
   const maxSubmissionCost = 0
   const gasPrice = 0
   const maxGas = 100000000000
-<<<<<<< HEAD
-  const ethERC20Bridge = await EthERC20Bridge.deploy(
-    inboxAddress,
-    deployments.buddyDeployer,
-    maxSubmissionCost,
-    maxGas,
-    gasPrice,
-    deployments.standardArbERC777,
-    deployments.standardArbERC20
-  )
-
-  await ethERC20Bridge.deployed()
-
-  const arbTokenBridge = await ethERC20Bridge.l2Buddy()
-  console.log('EthERC20Bridge deployed to:', ethERC20Bridge.address)
-  console.log('L2 ArbBridge deployed to:', arbTokenBridge)
-
-  const contracts = JSON.stringify({
-    ...deployments,
-    ethERC20Bridge: ethERC20Bridge.address,
-    arbTokenBridge: arbTokenBridge,
-  })
-  const deployFilePath = './deployment.json'
-  console.log(`Writing to JSON at ${deployFilePath}`)
-  writeFileSync(deployFilePath, contracts)
-
-  const deployReceipt = await ethers.provider.getTransactionReceipt(
-    ethERC20Bridge.deployTransaction.hash
-=======
   const ethERC20Bridge = await EthERC20Bridge.deploy()
 
   console.log('EthERC20Bridge logic deployed to:', ethERC20Bridge.address)
@@ -95,15 +60,9 @@
   const L1ProxyAdmin = await ethers.getContractFactory('ProxyAdmin')
   const L2ProxyAdmin = (await ethers.getContractFactory('ProxyAdmin')).connect(
     l2Signer
->>>>>>> 12275e23
   )
   console.log('Deploying l1ProxyAdmin:')
 
-<<<<<<< HEAD
-  const seqNums = await BridgeHelper.getInboxSeqNumFromContractTransaction(
-    deployReceipt,
-    inboxAddress
-=======
   const l1ProxyAdmin = await L1ProxyAdmin.deploy()
   console.log('L1 proxy admin at', l1ProxyAdmin.address)
   await l1ProxyAdmin.deployed()
@@ -112,7 +71,6 @@
     ethERC20Bridge.address,
     l1ProxyAdmin.address,
     '0x'
->>>>>>> 12275e23
   )
   await ethERC20BridgeProxy.deployed()
 
@@ -121,45 +79,6 @@
   const l2ProxyAdmin = await L2ProxyAdmin.deploy()
   await l2ProxyAdmin.deployed()
 
-<<<<<<< HEAD
-  // get proof data from L2 with child process
-  const l2NetworkName: string = 'arbitrum'
-  const { stdout, stderr } = await spawnSync(
-    'yarn',
-    ['hardhat', 'run', 'scripts/get_proof_l2.ts', '--network', l2NetworkName],
-    {
-      env: {
-        ...process.env,
-        INBOX_SEQ_NUM: inboxSequenceNumber.toHexString(),
-      },
-    }
-  )
-
-  if (stderr) {
-    console.log(stderr)
-    throw new Error('Error getting proof')
-  }
-  const proofData = JSON.parse(stdout.toString('utf-8'))
-  // const proofData = JSON.parse(stdout)
-
-  console.log('Got proof data')
-  console.log(proofData)
-
-  // trigger in L1
-  const coreBridge = await BridgeHelper.getCoreBridgeFromInbox(
-    inboxAddress,
-    ethers.provider
-  )
-
-  const l1TxReceipt = await BridgeHelper.tryOutboxExecute(
-    proofData,
-    coreBridge,
-    accounts[0]
-  )
-
-  console.log('Transaction executed in L1')
-  console.log(l1TxReceipt)
-=======
   console.log('L2 proxy admin at', l2ProxyAdmin.address)
   const arbTokenBridgeProxy = await L2TransparentUpgradeableProxy.deploy(
     arbTokenBridge.address,
@@ -263,7 +182,6 @@
   // )
   // console.log('Transaction executed in L1')
   // console.log(l1TxReceipt)
->>>>>>> 12275e23
 }
 
 main()
