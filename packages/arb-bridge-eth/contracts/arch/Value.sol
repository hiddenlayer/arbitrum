--- conflicted
+++ resolved
@@ -145,26 +145,12 @@
         return hashTuple(hashes, uint256(1));
     }
 
-<<<<<<< HEAD
     function hashTuple(Data memory val) internal pure returns (bytes32) {
         require(isTuple(val), "Must be Tuple type");
         require(val.tupleVal.length <= 8, "Invalid tuple length");
 
         bytes32[] memory hashes = new bytes32[](val.tupleVal.length);
-=======
-    function hashTuple(Data[4] memory val) internal pure returns (bytes32) {
-        Data[] memory vals = new Data[](val.length);
-        uint256 valCount = vals.length;
-        for (uint256 i = 0; i < valCount; i++) {
-            vals[i] = val[i];
-        }
-        return hashTuple(vals);
-    }
-
-    function hashTuple(Data[] memory val) private pure returns (bytes32) {
-        require(val.length <= 8, "Invalid tuple length");
-        bytes32[] memory hashes = new bytes32[](val.length);
->>>>>>> 7941a8c4
+
         uint256 hashCount = hashes.length;
         for (uint256 i = 0; i < hashCount; i++) {
             HashOnly memory hashVal = val.tupleVal[i].hash();
@@ -661,12 +647,7 @@
         );
     }
 
-<<<<<<< HEAD
-    function bytesToBytestackHash(bytes memory data) internal pure returns (Data memory) {
-        uint dataLength = data.length;
-=======
-    function bytesToBytestackHash(bytes memory data, uint256 startOffset, uint256 dataLength) internal pure returns (bytes32) {
->>>>>>> 7941a8c4
+    function bytesToBytestackHash(bytes memory data, uint256 startOffset, uint256 dataLength) internal pure returns (Data memory) {
         uint wholeChunkCount = dataLength / 32;
         uint chunkCount = (dataLength + 31) / 32;
 
@@ -676,23 +657,51 @@
         bytes32[] memory vals = new bytes32[](2);
 
         for (uint i = 0; i < wholeChunkCount; i++) {
-<<<<<<< HEAD
-
+            vals[0] = stackHash;
+            vals[1] = newInt(data.toUint(startOffset + i * 32)).hash().hash;
+            size += 2;
+
+            stackHash = hashTuple(vals, size);
+        }
+
+        if (wholeChunkCount < chunkCount) {
+            uint lastVal = data.toUint(startOffset + dataLength - 32);
+            lastVal <<= (32 - dataLength - wholeChunkCount * 32) * 8;
+
+            vals[0] = stackHash;
+            vals[1] = newInt(lastVal).hash().hash;
+            size += 2;
+
+            stackHash = hashTuple(vals, size);
+        }
+
+        vals[0] = newInt(dataLength).hash().hash;
+        vals[1] = stackHash;
+        size += 2;
+
+        return newHashOnly(hashTuple(vals, size), size);
+    }
+
+    function bytesToBytestackHash(bytes memory data) internal pure returns (Data memory) {
+        uint dataLength = data.length;
+        uint wholeChunkCount = dataLength / 32;
+        uint chunkCount = (dataLength + 31) / 32;
+
+        // tuple code + size + (for each chunk tuple code + chunk val) + empty tuple code
+        bytes32 stackHash = hashEmptyTuple();
+        uint256 size = 1;
+        bytes32[] memory vals = new bytes32[](2);
+
+        for (uint i = 0; i < wholeChunkCount; i++) {
             vals[0] = stackHash;
             vals[1] = newInt(data.toUint(i * 32)).hash().hash;
             size += 2;
 
             stackHash = hashTuple(vals, size);
-=======
-            stackHash = hashTuple([
-                newHashOnly(stackHash),
-                newInt(data.toUint(startOffset + i * 32))
-            ]);
->>>>>>> 7941a8c4
         }
 
         if (wholeChunkCount < chunkCount) {
-            uint lastVal = data.toUint(startOffset + dataLength - 32);
+            uint lastVal = data.toUint(dataLength - 32);
             lastVal <<= (32 - dataLength - wholeChunkCount * 32) * 8;
 
             vals[0] = stackHash;
